# ----------------------------------------------------------------------------
# Copyright (C) 2021-2022 Deepchecks (https://www.deepchecks.com)
#
# This file is part of Deepchecks.
# Deepchecks is distributed under the terms of the GNU Affero General
# Public License (version 3 or later).
# You should have received a copy of the GNU Affero General Public License
# along with Deepchecks.  If not, see <http://www.gnu.org/licenses/>.
# ----------------------------------------------------------------------------
#
# pylint: disable=ungrouped-imports
"""Contains alert scheduling logic."""
import asyncio
import logging
import logging.handlers
import typing as t
from collections import defaultdict
from time import perf_counter

import anyio
import pendulum as pdl
import sqlalchemy as sa
import uvloop
from asyncpg import SerializationError
from sqlalchemy import Column, DateTime, MetaData, Table, Text, func, literal_column, select
from sqlalchemy.dialects.postgresql import insert
from sqlalchemy.exc import DBAPIError
from sqlalchemy.ext.asyncio import AsyncEngine, AsyncSession, create_async_engine
from sqlalchemy.orm import joinedload, load_only, sessionmaker

from deepchecks_monitoring import config
from deepchecks_monitoring.bgtasks.alert_task import AlertsTask
from deepchecks_monitoring.bgtasks.model_data_ingestion_alerter import ModelDataIngestionAlerter
from deepchecks_monitoring.monitoring_utils import TimeUnit, configure_logger, json_dumps
from deepchecks_monitoring.public_models import Organization
from deepchecks_monitoring.public_models.task import UNIQUE_NAME_TASK_CONSTRAINT, Task
from deepchecks_monitoring.schema_models import Check, Model, ModelVersion, Monitor
from deepchecks_monitoring.schema_models.column_type import (SAMPLE_ID_COL, SAMPLE_LABEL_COL, SAMPLE_LOGGED_TIME_COL,
                                                             SAMPLE_PRED_COL, SAMPLE_TS_COL,
                                                             get_predictions_columns_by_type)
from deepchecks_monitoring.schema_models.monitor import Frequency
from deepchecks_monitoring.utils import database

if t.TYPE_CHECKING:
    # pylint: disable=unused-import
    from pendulum.datetime import DateTime as PendulumDateTime

__all__ = ['AlertsScheduler']


# TODO: rename to MonitorScheduler
class AlertsScheduler:
    """Alerts scheduler."""

    def __init__(
        self,
        engine: AsyncEngine,
        sleep_seconds: int = TimeUnit.MINUTE * 5,
        logger: t.Optional[logging.Logger] = None,
    ):
        self.engine = engine
        self.async_session_factory = sessionmaker(engine, class_=AsyncSession, expire_on_commit=False)
        self.sleep_seconds = sleep_seconds
        self.logger = logger or logging.getLogger('alerts-scheduler')

    async def run(self):
        """Start alert scheduler."""
        s = self.sleep_seconds
        try:
            while True:
                start = perf_counter()
                await self.run_all_organizations()
                duration = perf_counter() - start
                self.logger.info({'duration': duration, 'task': 'run_all_organizations'})
                await asyncio.sleep(s)
        except anyio.get_cancelled_exc_class():
            self.logger.exception('Scheduler coroutine canceled')
            raise
        except Exception:
            self.logger.exception('Failure')
            raise
        except BaseException:
            self.logger.warning('Scheduler interrupted')
            raise

    async def run_all_organizations(self):
        """Enqueue tasks for execution."""
        async with self.async_session_factory() as session:
            organizations = (await session.execute(
                sa.select(Organization).options(load_only(Organization.schema_name))
            )).scalars()

        if not organizations:
            self.logger.info('No organizations')
            return

        for org in organizations:
<<<<<<< HEAD
            start = perf_counter()
            await self.run_organization(org)
            duration = perf_counter() - start
            self.logger.info({'duration': duration, 'task': 'run_organization', 'org_id': org.id})
            start = perf_counter()
            await self.run_organization_data_ingestion_alert(org)
            duration = perf_counter() - start
            self.logger.info({'duration': duration, 'task': 'run_organization_data_ingestion_alert', 'org_id': org.id})
=======
            await skip_exceptions(self.run_organization, org)
            await skip_exceptions(self.run_organization_data_ingestion_alert, org)
>>>>>>> 603e72d0

    async def run_organization(self, organization):
        """Try enqueue monitor execution tasks."""
        async with self.async_session_factory() as session:
            await database.attach_schema_switcher_listener(
                session=session,
                schema_search_path=[organization.schema_name, 'public']
            )
            monitors = await session.scalars(
                select(Monitor)
                .options(
                    joinedload(Monitor.check)
                    .load_only(Check.model_id, Check.is_label_required)
                    .joinedload(Check.model)
                )
                .where(
                    Monitor.latest_schedule.isnot(None),
                    (Monitor.latest_schedule + Monitor.frequency_as_interval) < Model.end_time
                )
            )

            # Aggregate the monitors per model in order to query the versions windows data only once per model
            monitors_per_model = defaultdict(list)
            for m in monitors:
                monitors_per_model[m.check.model].append(m)

            for model, monitors in monitors_per_model.items():
                # Get the minimal time needed to query windows data for. Doing it together for all monitors in order to
                # query the data once
                minimum_time = min(
                    t.cast(Monitor, m).left_edge_of_calculation_window
                    for m in monitors
                )
                versions = await session.scalars(
                    select(ModelVersion)
                    .options(load_only(ModelVersion.model_id))
                    .where(
                        ModelVersion.end_time >= minimum_time,
                        ModelVersion.model_id == model.id
                    )
                )

                versions_windows = await get_versions_hour_windows(model, versions, session, minimum_time)

                # For each monitor enqueue schedules
                for monitor in monitors:
                    schedules = []
                    frequency = monitor.frequency.to_pendulum_duration()
                    schedule_time = monitor.next_schedule

                    # IMPORTANT NOTE: Forwarding the schedule only if the rule is passing for ALL the model versions.
                    while (
                        schedule_time <= model.end_time
                        and rules_pass(versions_windows, monitor, schedule_time, model)
                    ):
                        schedules.append(schedule_time)
                        schedule_time = schedule_time + frequency

                    if schedules:
                        try:
                            await enqueue_tasks(monitor, schedules, organization, session)
                            monitor.latest_schedule = schedules[-1]
                            await session.commit()
                        # NOTE:
                        # We use 'Repeatable Read Isolation Level' to run query therefore transaction serialization
                        # error is possible. In that case we just skip the monitor and try again next time.
                        except (SerializationError, DBAPIError) as error:
                            await session.rollback()
                            if isinstance(error, DBAPIError) and not is_serialization_error(error):
                                self.logger.exception('Monitor(id=%s) tasks enqueue failed', monitor.id)
                                raise

    async def run_organization_data_ingestion_alert(self, organization):
        """Try enqueue monitor execution tasks."""
        async with self.async_session_factory() as session:
            await database.attach_schema_switcher_listener(
                session=session,
                schema_search_path=[organization.schema_name, 'public']
            )
            models: t.List[Model] = await session.scalars(
                select(Model)
                .where(sa.or_(
                    Model.data_ingestion_alert_label_count.isnot(None),
                    Model.data_ingestion_alert_label_ratio.isnot(None),
                    Model.data_ingestion_alert_sample_count.isnot(None)
                )))

            for model in models:
                schedules = []
                frequency = model.data_ingestion_alert_frequency.to_pendulum_duration()
                schedule_time = model.next_data_ingestion_alert_schedule

                while schedule_time <= model.end_time:
                    schedules.append(schedule_time)
                    schedule_time = schedule_time + frequency

                if schedules:
                    try:
                        await enqueue_ingestion_tasks(model, schedules, frequency, organization, session)
                        model.data_ingestion_alert_latest_schedule = schedules[-1]
                        await session.commit()
                    # NOTE:
                    # We use 'Repeatable Read Isolation Level' to run query therefore transaction serialization
                    # error is possible. In that case we just skip the monitor and try again next time.
                    except (SerializationError, DBAPIError) as error:
                        if isinstance(error, DBAPIError) and not is_serialization_error(error):
                            self.logger.exception('Model(id=%s) tasks enqueue failed', model.id)
                            raise


async def get_versions_hour_windows(
    model: Model,
    versions: t.List[ModelVersion],
    session: AsyncSession,
    minimum_time: 'PendulumDateTime'
) -> t.List[t.Dict[int, t.Dict]]:
    """Get windows data for all given versions starting from minimum time.

    Returns
    -------
    List[Dict[int, Dict]]
        A list of dictionaries of hour (timestamp) to a dictionary window data
    """
    results = []
    labels_table = model.get_sample_labels_table(session)
    for version in versions:
        label_type = get_predictions_columns_by_type(model.task_type, False)[0][SAMPLE_PRED_COL].to_sqlalchemy_type()
        # We don't need to load all columns, just initializing the needed columns
        mon_table = Table(version.get_monitor_table_name(), MetaData(), Column(SAMPLE_ID_COL, Text),
                          Column(SAMPLE_LOGGED_TIME_COL, DateTime(timezone=True)),
                          Column(SAMPLE_TS_COL, DateTime(timezone=True)),
                          Column(SAMPLE_PRED_COL, label_type))

        hour_window = literal_column(
            f'date_trunc(\'hour\', "{SAMPLE_TS_COL}") + interval \'1 hour\''
        ).label('hour_window')

        # The hour window represents the end of the hour, so we are looking for hour windows which are larger than the
        # minimum time. For example if minimum time is 2:00 We want the windows of 3:00 and above
        query = select(
            hour_window,
            func.count(mon_table.c[SAMPLE_PRED_COL]).label('count_predictions'),
            func.max(mon_table.c[SAMPLE_LOGGED_TIME_COL]).label('max_logged_timestamp'),
            func.count(labels_table.c[SAMPLE_LABEL_COL]).label('count_labels')
        ).join(labels_table, mon_table.c[SAMPLE_ID_COL] == labels_table.c[SAMPLE_ID_COL], isouter=True)\
            .where(hour_window > minimum_time)\
            .group_by(hour_window)

        records = (await session.execute(query)).all()
        results.append({int(r['hour_window'].timestamp()): r for r in records})
    return results


def rules_pass(
    versions_windows: t.List[t.Dict[int, t.Dict]],
    monitor: Monitor,
    schedule_time: pdl.DateTime,
    model: Model
):
    """Check the versions windows for given schedule time. If in all versions at least one of the alerts delay rules \
    passes, return True. Otherwise, return False."""
    # Rules applies only for monitors that are related to labels
    check: Check = monitor.check
    if not check.is_label_required:
        return True
    # Adding 1 hour since the time in version info represents the end of the hour. For example if my schedule time is
    # 14:00 and 2 hours aggregation window, I need to hour windows of [13:00, 14:00] (as they represent the end of the
    # hour)
    frequency = t.cast(Frequency, monitor.frequency).to_pendulum_duration()
    aggregation_window = t.cast(int, monitor.aggregation_window)
    start_hour = int((schedule_time - (frequency * aggregation_window)).int_timestamp) + 3600
    hours = list(range(start_hour, schedule_time.int_timestamp + 1, 3600))
    # Test each version
    for windows in versions_windows:
        total_preds_count = 0
        total_label_count = 0
        max_timestamp = None
        # Accumulate the total windows values for the given range in this version
        for hour in hours:
            # Not all windows exists in all versions, if doesn't exist there is no data in this version for this window
            if window := windows.get(hour):
                total_preds_count += window['count_predictions']
                total_label_count += window['count_labels']
                max_timestamp = max(max_timestamp, window['max_logged_timestamp']) if max_timestamp else \
                    window['max_logged_timestamp']

        # Only test rules if found anything (if count is 0 then there is no data for this version for those windows)
        if total_preds_count > 0:
            labels_percent = total_label_count / total_preds_count
            # Test the rules. If both rules don't pass, return False.
            if (
                labels_percent < model.alerts_delay_labels_ratio
                and max_timestamp and pdl.instance(max_timestamp).add(seconds=model.alerts_delay_seconds) > pdl.now()
            ):
                return False
    # In all versions at least one of the rules passed, return True
    return True


async def enqueue_tasks(monitor, schedules, organization, session):
    tasks = []
    for schedule in schedules:
        params = {'monitor_id': monitor.id, 'timestamp': schedule.to_iso8601_string(),
                  'organization_id': organization.id}
        tasks.append(dict(name=f'{organization.id}:{monitor.id}:{schedule.int_timestamp}',
                          bg_worker_task=AlertsTask.queue_name(),
                          params=params))

    # In order to avoid "the number of query arguments cannot exceed 32767" we split the insert to chunks
    for i in range(0, len(tasks), 100):
        await session.execute(insert(Task).values(tasks[i:i + 100])
                              .on_conflict_do_nothing(constraint=UNIQUE_NAME_TASK_CONSTRAINT))


async def enqueue_ingestion_tasks(model, schedules, duration, organization, session):
    tasks = []
    for schedule in schedules:
        tasks.append(dict(
            name=f'Org:{organization.id}:Model:{model.id}:ts:{schedule.int_timestamp}',
            bg_worker_task=ModelDataIngestionAlerter.queue_name(),
            params={'model_id': model.id,
                    'end_time': schedule.to_iso8601_string(),
                    'start_time': (schedule - duration).to_iso8601_string(),
                    'organization_id': organization.id
                    },
        ))

    # In order to avoid "the number of query arguments cannot exceed 32767" we split the insert to chunks
    for i in range(0, len(tasks), 100):
        await session.execute(insert(Task).values(tasks[i:i + 100]).
                              on_conflict_do_nothing(constraint=UNIQUE_NAME_TASK_CONSTRAINT))


def is_serialization_error(error: DBAPIError):
    orig = getattr(error, 'orig', None)
    orig_code = getattr(orig, 'pgcode', -1)
    return (
        isinstance(orig, SerializationError)
        or error.code == '40001'
        or orig_code == '40001'
    )


async def skip_exceptions(function, org):
    try:
        await function(org)
    except:  # pylint: disable=bare-except  # noqa: E722
        pass


class BaseSchedulerSettings(config.DatabaseSettings):
    """Scheduler settings."""

    scheduler_sleep_seconds: int = 30
    scheduler_logfile: t.Optional[str] = None
    scheduler_loglevel: str = 'INFO'
    scheduler_logfile_maxsize: int = 10000000  # 10MB
    scheduler_logfile_backup_count: int = 3


try:
    from deepchecks_monitoring import ee  # pylint: disable=import-outside-toplevel

    with_ee = True

    class SchedulerSettings(BaseSchedulerSettings, ee.config.TelemetrySettings):
        """Set of worker settings."""
        pass
except ImportError:
    with_ee = False

    class SchedulerSettings(BaseSchedulerSettings):
        """Set of worker settings."""
        pass


def execute_alerts_scheduler(scheduler_implementation: t.Type[AlertsScheduler]):
    """Execute alrets scheduler."""
    async def main():
        settings = SchedulerSettings()  # type: ignore
        service_name = 'alerts-scheduler'

        if with_ee:
            if settings.sentry_dsn:
                import sentry_sdk  # pylint: disable=import-outside-toplevel
                sentry_sdk.init(
                    dsn=settings.sentry_dsn,
                    traces_sample_rate=0.6,
                    environment=settings.sentry_env
                )
                ee.utils.telemetry.collect_telemetry(scheduler_implementation)

        logger = configure_logger(
            name=service_name,
            log_level=settings.scheduler_loglevel,
            logfile=settings.scheduler_logfile,
            logfile_backup_count=settings.scheduler_logfile_backup_count,
        )

        async_engine = create_async_engine(
            str(settings.async_database_uri),
            json_serializer=json_dumps,
            pool_pre_ping=True,
            isolation_level='REPEATABLE READ'
        )

        async with anyio.create_task_group() as g:
            g.start_soon(scheduler_implementation(
                async_engine,
                sleep_seconds=settings.scheduler_sleep_seconds,
                logger=logger
            ).run)

    uvloop.install()
    anyio.run(main)


if __name__ == '__main__':
    # NOTE:
    # it looks weird but a problem is that python creates
    # a __main__ module by copying deepchecks_monitoring.bgtasks.scheduler
    # module as a result of this, we will have two types of alert scheduler:
    # 1. __main__.AlertsSchedulers
    # 2. deepchecks_monitoring.bgtasks.scheduler.AlertsSchedulers
    # this might cause 'execute_alerts_scheduler' to fail, therefore
    # we need to reimport AlertsScheduler type
    #
    from deepchecks_monitoring.bgtasks import scheduler
    execute_alerts_scheduler(scheduler.AlertsScheduler)<|MERGE_RESOLUTION|>--- conflicted
+++ resolved
@@ -8,7 +8,7 @@
 # along with Deepchecks.  If not, see <http://www.gnu.org/licenses/>.
 # ----------------------------------------------------------------------------
 #
-# pylint: disable=ungrouped-imports
+# pylint: disable=ungrouped-imports,bare-except
 """Contains alert scheduling logic."""
 import asyncio
 import logging
@@ -95,19 +95,21 @@
             return
 
         for org in organizations:
-<<<<<<< HEAD
-            start = perf_counter()
-            await self.run_organization(org)
-            duration = perf_counter() - start
-            self.logger.info({'duration': duration, 'task': 'run_organization', 'org_id': org.id})
-            start = perf_counter()
-            await self.run_organization_data_ingestion_alert(org)
-            duration = perf_counter() - start
-            self.logger.info({'duration': duration, 'task': 'run_organization_data_ingestion_alert', 'org_id': org.id})
-=======
-            await skip_exceptions(self.run_organization, org)
-            await skip_exceptions(self.run_organization_data_ingestion_alert, org)
->>>>>>> 603e72d0
+            try:
+                start = perf_counter()
+                await self.run_organization(org)
+                duration = perf_counter() - start
+                self.logger.info({'duration': duration, 'task': 'run_organization', 'org_id': org.id})
+            except:  # noqa: E722
+                self.logger.exception({'task': 'run_organization', 'org_id': org.id})
+            try:
+                start = perf_counter()
+                await self.run_organization_data_ingestion_alert(org)
+                duration = perf_counter() - start
+                self.logger.info({'duration': duration, 'task': 'run_organization_data_ingestion_alert',
+                                  'org_id': org.id})
+            except:  # noqa: E722
+                self.logger.exception({'task': 'run_organization_data_ingestion_alert', 'org_id': org.id})
 
     async def run_organization(self, organization):
         """Try enqueue monitor execution tasks."""
@@ -351,13 +353,6 @@
     )
 
 
-async def skip_exceptions(function, org):
-    try:
-        await function(org)
-    except:  # pylint: disable=bare-except  # noqa: E722
-        pass
-
-
 class BaseSchedulerSettings(config.DatabaseSettings):
     """Scheduler settings."""
 
