--- conflicted
+++ resolved
@@ -181,7 +181,6 @@
 ):
     """Remove an organization."""
     if user.organization is not None:
-<<<<<<< HEAD
         org_id = user.organization_id
         await session.execute(sa.update(User).where(User.organization_id == org_id).
                               values({User.organization_id: None}))
@@ -192,14 +191,6 @@
         return Response()
     else:
         return BadRequest('User is not associated with an organization.')
-=======
-        await user.organization.drop_organization(session)
-        await session.commit()
-    else:
-        return BadRequest('User is not associated with an organization.')
-    return Response()
->>>>>>> 2f63956a
-
 
 class MemberSchema(BaseModel):
     """Schema for a member."""
