# ----------------------------------------------------------------------------
# Copyright (C) 2021-2022 Deepchecks (https://www.deepchecks.com)
#
# This file is part of Deepchecks.
# Deepchecks is distributed under the terms of the GNU Affero General
# Public License (version 3 or later).
# You should have received a copy of the GNU Affero General Public License
# along with Deepchecks.  If not, see <http://www.gnu.org/licenses/>.
# ----------------------------------------------------------------------------
"""Module representing the endpoints for the organization."""
import typing as t
from datetime import datetime
from deepchecks_monitoring.public_models.role import RoleEnum

import sqlalchemy as sa
from fastapi import Depends, Response, status
from pydantic import BaseModel, EmailStr, Field, validator
from sqlalchemy import func, select
from sqlalchemy.ext.asyncio import AsyncSession
<<<<<<< HEAD
from sqlalchemy.orm import selectinload
=======
from sqlalchemy.sql.ddl import DropSchema
>>>>>>> 55dba3eb

from deepchecks_monitoring.config import Settings
from deepchecks_monitoring.dependencies import (AsyncSessionDep, ResourcesProviderDep, SettingsDep,
                                                get_email_sender_resource)
from deepchecks_monitoring.exceptions import BadRequest
from deepchecks_monitoring.features_control import FeaturesSchema
from deepchecks_monitoring.integrations.email import EmailSender
from deepchecks_monitoring.public_models import Organization
from deepchecks_monitoring.public_models.invitation import Invitation
from deepchecks_monitoring.public_models.user import User
from deepchecks_monitoring.resources import ResourcesProvider
from deepchecks_monitoring.schema_models import AlertSeverity, SlackInstallation
from deepchecks_monitoring.utils import auth

from .global_router import router


class InvitationCreationSchema(BaseModel):
    """Schema for the invitation creation."""

    emails: t.Union[EmailStr, t.List[EmailStr]] = Field(alias='email')
    ttl: t.Optional[int]

    @validator('emails')
    @classmethod
    def validate_list_of_emails(cls, value):
        if len(value) == 0:
            raise ValueError("'emails' attribute cannot be empty")
        return value


@router.put('/organization/invite', tags=['organization'])
async def create_invite(
        body: InvitationCreationSchema,
        admin: User = Depends(auth.AdminUser()),
        email_sender: EmailSender = Depends(get_email_sender_resource),
        session: AsyncSession = AsyncSessionDep,
        settings: Settings = SettingsDep
):
    """Create invite between organization and a user."""
    body.emails = body.emails if isinstance(body.emails, list) else [body.emails]

    # If user already belong to an organization return bad request
    users = await session.scalars(
        sa.select(User)
        .where(User.email.in_(body.emails))
    )

    for u in users:
        if u.organization_id is not None:
            raise BadRequest(f'User {u.email} already associated to an organization')

    # Fetch users invitations if already exist
    existing_invitations = (await session.execute(
        sa.select(Invitation, User.id.label('created_by'))
        .outerjoin(User, User.email == Invitation.creating_user)
        .where(Invitation.email.in_(body.emails))
        # .where(Invitation.organization_id == admin.organization_id)  # TODO:
    )).all()

    if existing_invitations:
        for record in existing_invitations:
            if record.Invitation.expired() or record.created_by is None:
                # If invitation not valid, remove it and allow new invitation
                await session.execute(
                    sa.delete(Invitation)
                    .where(Invitation.email == record.Invitation.email)
                    .where(Invitation.organization_id == record.Invitation.organization_id)
                )
            else:
                raise BadRequest(f'User "{record.Invitation.email}" already invited')

    session.add_all([
        Invitation(
            email=email,
            ttl=body.ttl,
            organization_id=admin.organization_id,
            creating_user=admin.email
        )
        for email in body.emails
    ])

    # TODO: should be async and should be done by background worker/task
    email_sender.send(
        subject='Deepchecks Invitation',
        recipients=body.emails,
        template_name='invite',
        template_context={
            'from_user': f'{admin.full_name} ({admin.email})' if admin.full_name else admin.email,
            'organization_name': t.cast(Organization, admin.organization).name,
            'host': str(settings.deployment_url)
        }
    )

    return Response(status_code=status.HTTP_200_OK)


class OrganizationSchema(BaseModel):
    """Schema for the organization."""

    name: str
    is_slack_connected: bool
    slack_notification_levels: t.List[AlertSeverity]
    email_notification_levels: t.List[AlertSeverity]

    class Config:
        """Pydantic configuration."""

        orm_mode = True


class OrganizationUpdateSchema(BaseModel):
    """Schema for the organization update."""

    slack_notification_levels: t.Optional[t.List[AlertSeverity]] = None
    email_notification_levels: t.Optional[t.List[AlertSeverity]] = None

    class Config:
        """Pydantic configuration."""

        orm_mode = True


@router.get('/organization', status_code=status.HTTP_200_OK, tags=['organization'])
async def retrive_organization(
    user: User = Depends(auth.CurrentActiveUser()),
    session: AsyncSession = AsyncSessionDep,
) -> OrganizationSchema:
    """Retrive an organization."""
    return OrganizationSchema(
        name=user.organization.name,
        slack_notification_levels=user.organization.slack_notification_levels,
        email_notification_levels=user.organization.email_notification_levels,
        is_slack_connected=(await session.scalar(
            sa.select(
                sa.select(SlackInstallation.id)
                .limit(1)
                .exists()
            )
        ))
    )


@router.put('/organization', status_code=status.HTTP_200_OK, tags=['organization'])
async def update_organization(
    body: OrganizationUpdateSchema,
    user: User = Depends(auth.AdminUser()),
    session: AsyncSession = AsyncSessionDep,
):
    """Update an organization."""
    if (data := body.dict(exclude_none=True)):
        user.organization.email_notification_levels = data['email_notification_levels']
        user.organization.slack_notification_levels = data['slack_notification_levels']
        session.add(user)
        await session.flush()


@router.delete('/organization')
async def remove_organization(
    user: User = Depends(auth.AdminUser()),
    session: AsyncSession = AsyncSessionDep
):
    """Remove an organization."""
    if user.organization is not None:
        org_id = user.organization_id
        await session.execute(sa.update(User).where(User.organization_id == org_id).
                              values({User.organization_id: None}))
        await session.execute(DropSchema(user.organization.schema_name, cascade=True))
        await session.execute(sa.delete(Organization).where(Organization.id == org_id),
                              execution_options={'synchronize_session': False})
        await session.commit()
        return Response()
    else:
        return BadRequest('User is not associated with an organization.')


class MemberSchema(BaseModel):
    """Schema for a member."""

    id: int
    email: str
    full_name: t.Optional[str]
    disabled: bool
    picture_url: t.Optional[str]
    last_login: t.Optional[datetime]
    created_at: datetime
    roles: t.List[RoleEnum]

    class Config:
        """Pydantic configuration."""

        orm_mode = True


@router.get(
    '/organization/members',
    status_code=status.HTTP_200_OK,
    response_model=t.List[MemberSchema],
    tags=['organization'],
    description='Retrieve organization members'
)
async def retrieve_organization_members(
    user: User = Depends(auth.AdminUser()),
    session: AsyncSession = AsyncSessionDep,
):
    """Retrieve organization members."""
    members: t.List[User] = (await session.scalars(
        sa.select(User)
        .where(User.organization_id == user.organization_id)
        .options(selectinload(User.roles))
    )).all()
    members_schems = [MemberSchema(id=user.id, email=user.email, full_name=user.full_name, disabled=user.disabled,
                         picture_url=user.picture_url, last_login=user.last_login, created_at=user.created_at,
                         roles=[role.role for role in user.roles]) for user in members]
    members_schems = \
          sorted(members_schems, key=lambda member: member.roles[0].role_index if member.roles else -1, reverse=True)
    members_schems = \
          sorted(members_schems, key=lambda member: member.disabled, reverse=True)
    return members_schems


@router.delete(
    '/organization/members/{member_id}',
    status_code=status.HTTP_200_OK,
    tags=['organization'],
    description='Remove member from an organization'
)
async def remove_organization_member(
    member_id: int,
    user: User = Depends(auth.AdminUser()),
    session: AsyncSession = AsyncSessionDep,
):
    """Remove member from an organization."""
    await session.execute(
        sa.update(User)
        .where(User.id == member_id)
        .where(User.organization_id == user.organization_id)
        .values(organization_id=None)
    )


@router.post(
    '/organization/leave',
    status_code=status.HTTP_200_OK,
    tags=['organization'],
    description='Leave the organization'
)
async def leave_organization(
    user: User = Depends(auth.CurrentUser()),
    session: AsyncSession = AsyncSessionDep,
):
    """Remove member from an organization."""
    other_users_count = await session.scalar(select(func.count()).select_from(User)
                                             .where(User.organization_id == user.organization_id, User.id != user.id,
                                                    User.is_admin is True))
    if other_users_count == 0:
        raise BadRequest('You are the single admin user in the organization, in order to leave you must actively '
                         'delete the organization.')

    user.organization_id = None
    await session.commit()


@router.get(
    '/organization/available-features',
    status_code=status.HTTP_200_OK,
    response_model=FeaturesSchema,
    tags=['organization'],
    description='Get available features'
)
async def get_available_features(
    user: User = Depends(auth.CurrentUser()),
    resources_provider: ResourcesProvider = ResourcesProviderDep,
):
    """Get available features."""
    return resources_provider.get_features_control(user).get_all_features()<|MERGE_RESOLUTION|>--- conflicted
+++ resolved
@@ -10,18 +10,14 @@
 """Module representing the endpoints for the organization."""
 import typing as t
 from datetime import datetime
-from deepchecks_monitoring.public_models.role import RoleEnum
 
 import sqlalchemy as sa
 from fastapi import Depends, Response, status
 from pydantic import BaseModel, EmailStr, Field, validator
 from sqlalchemy import func, select
 from sqlalchemy.ext.asyncio import AsyncSession
-<<<<<<< HEAD
 from sqlalchemy.orm import selectinload
-=======
 from sqlalchemy.sql.ddl import DropSchema
->>>>>>> 55dba3eb
 
 from deepchecks_monitoring.config import Settings
 from deepchecks_monitoring.dependencies import (AsyncSessionDep, ResourcesProviderDep, SettingsDep,
@@ -31,6 +27,7 @@
 from deepchecks_monitoring.integrations.email import EmailSender
 from deepchecks_monitoring.public_models import Organization
 from deepchecks_monitoring.public_models.invitation import Invitation
+from deepchecks_monitoring.public_models.role import RoleEnum
 from deepchecks_monitoring.public_models.user import User
 from deepchecks_monitoring.resources import ResourcesProvider
 from deepchecks_monitoring.schema_models import AlertSeverity, SlackInstallation
@@ -181,7 +178,7 @@
 
 @router.delete('/organization')
 async def remove_organization(
-    user: User = Depends(auth.AdminUser()),
+    user: User = Depends(auth.OwnerUser()),
     session: AsyncSession = AsyncSessionDep
 ):
     """Remove an organization."""
@@ -239,7 +236,7 @@
     members_schems = \
           sorted(members_schems, key=lambda member: member.roles[0].role_index if member.roles else -1, reverse=True)
     members_schems = \
-          sorted(members_schems, key=lambda member: member.disabled, reverse=True)
+          sorted(members_schems, key=lambda member: member.disabled)
     return members_schems
 
 
