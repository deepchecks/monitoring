--- conflicted
+++ resolved
@@ -180,28 +180,17 @@
     session: AsyncSession = AsyncSessionDep
 ):
     """Remove an organization."""
-<<<<<<< HEAD
-    # Active only in debug mode
-    if settings.debug_mode:
-        if user.organization is not None:
-            if not user.is_admin or user.disabled:
-                return Response(status_code=403)
-            org_id = user.organization_id
-            await session.execute(sa.update(User).where(User.organization_id == org_id).
-                                  values({User.organization_id: None}))
-            await session.execute(DropSchema(user.organization.schema_name, cascade=True))
-            await session.execute(sa.delete(Organization).where(Organization.id == org_id),
-                                  execution_options={'synchronize_session': False})
-            await session.commit()
+    if user.organization is not None:
+        org_id = user.organization_id
+        await session.execute(sa.update(User).where(User.organization_id == org_id).
+                              values({User.organization_id: None}))
+        await session.execute(DropSchema(user.organization.schema_name, cascade=True))
+        await session.execute(sa.delete(Organization).where(Organization.id == org_id),
+                              execution_options={'synchronize_session': False})
+        await session.commit()
         return Response()
-=======
-    if user.organization is not None:
-        await user.organization.drop_organization(session)
-        await session.commit()
->>>>>>> 4a4edee2
     else:
         return BadRequest('User is not associated with an organization.')
-    return Response()
 
 
 class MemberSchema(BaseModel):
