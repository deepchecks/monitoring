--- conflicted
+++ resolved
@@ -66,21 +66,11 @@
     topic_end_offset = sa.Column(sa.BigInteger, default=-1)
     timezone = sa.Column(sa.String(50), nullable=False, server_default=sa.literal("UTC"))
 
-<<<<<<< HEAD
-    data_ingestion_alert_frequency = sa.Column(sa.Enum(Frequency), nullable=False, default=Frequency.DAY)
-    data_ingestion_alert_latest_schedule = sa.Column(sa.DateTime(timezone=True), nullable=False,
-                                                     default=_current_date_by_timezone)
-    data_ingestion_alert_label_ratio = sa.Column(sa.Float)
-    data_ingestion_alert_label_count = sa.Column(sa.Integer)
-    data_ingestion_alert_sample_count = sa.Column(sa.Integer)
-
     # For ingestion from object storage
     s3_last_scan_time = sa.Column(sa.DateTime(timezone=True), nullable=True)
     obj_store_path = sa.Column(sa.String, nullable=True)
     latest_labels_file_time = sa.Column(sa.DateTime(timezone=True), nullable=True)
 
-=======
->>>>>>> f6b13cbf
     members: Mapped[t.List["ModelMember"]] = relationship(
         "ModelMember",
         back_populates="model",
