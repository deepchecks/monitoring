# ----------------------------------------------------------------------------
# Copyright (C) 2021-2022 Deepchecks (https://www.deepchecks.com)
#
# This file is part of Deepchecks.
# Deepchecks is distributed under the terms of the GNU Affero General
# Public License (version 3 or later).
# You should have received a copy of the GNU Affero General Public License
# along with Deepchecks.  If not, see <http://www.gnu.org/licenses/>.
# ----------------------------------------------------------------------------

# This makefile helps with deepchecks Development environment
# including syntax checking, virtual environments creation,
# test running and coverage
# This Makefile is based on Makefile by jidn: https://github.com/jidn/python-Makefile/blob/master/Makefile

# Package = Source code Directory
PACKAGE = deepchecks_api

# Requirements file
REQUIRE = requirements.txt

# python3 binary takes precedence over python binary,
# this variable is used when setting python variable, (Line 18)
# and on 'env' goal ONLY
# If your python path binary name is not python/python3,
# override using ext_python=XXX and it'll propagate into python variable, too
ext_py := $(shell which python3 || which python)

# Override by putting in commandline python=XXX when needed.
python = $(shell echo ${ext_py} | rev | cut -d '/' -f 1 | rev)
<<<<<<< HEAD
TESTDIR = $(shell realpath $(PACKAGE)/tests)
ENV = $(shell realpath venv)
=======
TESTDIR = $(shell realpath tests)
ENV = $(shell realpath .venv)
>>>>>>> d39b7902
repo = pypi

# System Envs
BIN := $(ENV)/bin
pythonpath := PYTHONPATH=.
OS := $(shell uname -s)

# Venv Executables
PIP := $(BIN)/pip
PYTHON := $(BIN)/$(python)
ANALIZE := $(BIN)/pylint -j 0
COVERAGE := $(BIN)/coverage
COVERALLS := $(BIN)/coveralls
FLAKE8 := $(BIN)/flake8 --whitelist spelling-allowlist.txt
FLAKE8_RST := $(BIN)/flake8-rst
PYTEST := $(BIN)/pytest
TOX := $(BIN)/tox
TWINE := $(BIN)/twine
UVICORN := $(BIN)/uvicorn

# Project Settings
PKGDIR := $(or $(PACKAGE), ./)
SOURCES := $(or $(PACKAGE), $(wildcard *.py))


# Test and Analyize
TEST_CODE := tests/

PYLINT_LOG = .pylint.log

# Coverage vars
COVERAGE_LOG = .cover.log
COVERAGE_FILE = default.coveragerc
COVERAGE_RC := $(wildcard $(COVERAGE_FILE))
COVER_ARG := --cov-report term-missing --cov=$(PKGDIR) \
	$(if $(COVERAGE_RC), --cov-config $(COVERAGE_RC))


# Documentation
#
DOCS         := $(shell realpath ./docs)
DOCS_SRC     := $(DOCS)/source
DOCS_BUILD   := $(DOCS)/build
DOCS_REQUIRE := $(DOCS)/$(REQUIRE)

# variables that will be passed to the documentation make file
SPHINXOPTS   ?=


EGG_INFO := $(subst -,_,$(PROJECT)).egg-info
EGG_LINK = venv/lib/python3.7/site-packages/deepchecks.egg-link


### Main Targets ######################################################

.PHONY: help env all requirements doc-requirements dev-requirements

# TODO: add description for all targets (at least for the most usefull)

help:
	@echo "env"
	@echo ""
	@echo "    Create virtual environment and install requirements"
	@echo "    python=PYTHON_EXE interpreter to use, default=python,"
	@echo "    when creating new env and python binary is 2.X, use 'make env python=python3'"
	@echo ""
	@echo "validate"
	@echo ""
	@echo "    Run style checks 'pylint' , 'docstring'"
	@echo "    pylint docstring - sub commands of validate"
	@echo ""
	@echo "test"
	@echo ""
	@echo "    TEST_RUNNER on '$(TESTDIR)'"
	@echo "    args=\"<pytest Arguements>\" optional arguments"
	@echo ""
	@echo "coverage"
	@echo ""
	@echo "    Get coverage information, optional 'args' like test"
	@echo ""
	@echo "tox"
	@echo ""
	@echo "    Test against multiple versions of python as defined in tox.ini"
	@echo ""
	@echo "clean | clean-all"
	@echo ""
	@echo "    Clean up | clean up & removing virtualenv"
	@echo ""


all: validate test


env: $(ENV) requirements dev-requirements


$(ENV):
	@echo "#### Creating Python Vertual Enviroment [ $(ENV) ] ####"
	@test -d $(ENV) || $(ext_py) -m venv $(ENV)
	@$(PIP) install -e .


requirements: $(ENV)
<<<<<<< HEAD
	@echo "####  installing dependencies, it could take some time, please wait! #### "

	@$(PIP) install -U pip
	@$(PIP) install -q \
		wheel setuptools \
		-r ./requirements.txt
	@$(PIP) install --no-deps -e .
=======
	@echo "####  installing main dependencies, it could take some time, please wait! #### "
	@$(PIP) install -q -r ./requirements.txt
>>>>>>> d39b7902


dev-requirements: $(ENV)
	@echo "####  installing development dependencies, it could take some time, please wait! ####"
<<<<<<< HEAD
	@$(PIP) install -r ./dev-requirements.txt
=======
	@$(PIP) install -q -r ./dev-requirements.txt
>>>>>>> d39b7902


### Static Analysis ######################################################


.PHONY: validate pylint docstring


validate: pylint docstring


pylint: dev-requirements
	$(ANALIZE) $(SOURCES) $(TEST_CODE)
	$(FLAKE8) $(SOURCES)
	$(FLAKE8_RST) $(SOURCES)


docstring: dev-requirements
	$(PYTHON) -m pydocstyle --convention=pep257 --add-ignore=D107 $(SOURCES)


### Testing ######################################################

.PHONY: test coverage


test: requirements dev-requirements
	$(PYTEST) $(args) $(TESTDIR)


test-win:
	@test -d $(WIN_ENV) || python -m venv $(WIN_ENV)
	@$(WIN_ENV)\Scripts\activate.bat
	@$(PIP_WIN) install -U pip
<<<<<<< HEAD
	@$(PIP_WIN) install -q \
		-r requirements.txt \
		-r dev-requirements.txt
=======
	@$(PIP_WIN) install -q -r ./requirements.txt -r ./dev-requirements.txt
>>>>>>> d39b7902
	python -m pytest $(WIN_TESTDIR)


coverage: requirements dev-requirements
<<<<<<< HEAD
	$(COVERAGE) run --source deepchecks_api -m pytest
=======
	$(COVERAGE) run --source deepchecks_monitoring/,tests/ -m pytest
>>>>>>> d39b7902

coveralls: coverage
	$(COVERALLS) --service=github


# This is Here For Legacy || future use case,
# our PKGDIR is in its own directory so we dont really need to remove the ENV dir.
$(COVERAGE_FILE):
ifeq ($(PKGDIR),./)
ifeq (,$(COVERAGE_RC))
	# If PKGDIR is root directory, ie code is not in its own directory
	# then you should use a .coveragerc file to remove the ENV directory
	$(info Rerun make to discover autocreated $(COVERAGE_FILE))
	@echo -e "[run]\nomit=$(ENV)/*" > $(COVERAGE_FILE)
	@cat $(COVERAGE_FILE)
	@exit 68
endif
endif


tox: requirements dev-requirements
	$(TOX)


freeze: requirements dev-requirements
	@$(PIP) freeze


### Cleanup ######################################################

.PHONY: clean clean-env clean-all clean-build clean-test clean-dist clean-docs trailing-spaces


clean: clean-dist clean-test clean-build clean-docs


clean-all: clean clean-env


clean-env: clean
	-@rm -rf $(ENV)
	-@rm -rf $(COVERAGE_LOG)
	-@rm -rf $(PYLINT_LOG)
	-@rm -rf ./lychee.output
	-@rm -rf .tox


clean-build:
	@find $(PKGDIR) -name '*.pyc' -delete
	@find $(PKGDIR) -name '__pycache__' -delete
	@find $(TESTDIR) -name '*.pyc' -delete 2>/dev/null || true
	@find $(TESTDIR) -name '__pycache__' -delete 2>/dev/null || true
	-@rm -rf $(EGG_INFO)
	-@rm -rf __pycache__


clean-test:
	-@rm -rf .pytest_cache
	-@rm -rf .coverage


clean-dist:
	-@rm -rf dist build


clean-docs: $(DOCS)
	@rm -rf $(DOCS_BUILD)
	@rm -rf $(DOCS)/docs.error.log


trailing-spaces:
	@find ./deepchecks/ -name "*.py" -type f -print0 | xargs -0 sed -i "s/[[:space:]]*$$//"
	@find ./tests/ -name "*.py" -type f -print0 | xargs -0 sed -i "s/[[:space:]]*$$//"


### Release ######################################################

.PHONY: authors register dist upload test-upload release test-release .git-no-changes


authors:
	echo "Authors\n=======\n\nA huge thanks to all of our contributors:\n\n" > AUTHORS.md
	git log --raw | grep "^Author: " | cut -d ' ' -f2- | cut -d '<' -f1 | sed 's/^/- /' | sort | uniq >> AUTHORS.md


dist: $(ENV)
	$(PIP) install wheel twine
	$(PYTHON) setup.py sdist
	$(PYTHON) setup.py bdist_wheel


# upload expects to get all twine args as environment,
# refer to https://twine.readthedocs.io/en/latest/ for more information
#
upload: $(TWINE)
	$(TWINE) upload dist/*


# TestPyPI – a separate instance of the Python Package Index that allows us
# to try distribution tools and processes without affecting the real index.
#
test-upload: $(TWINE)
	$(TWINE) upload --repository-url https://test.pypi.org/legacy/ dist/*


release: dist upload
test-release: dist test-upload


.git-no-changes:
	@if git diff --name-only --exit-code;       \
	then                                        \
		echo Git working copy is clean...;        \
	else                                        \
		echo ERROR: Git working copy is dirty!;   \
		echo Commit your changes and try again.;  \
		exit -1;                                  \
	fi;


### Documentation

.PHONY: website dev-docs gen-static-notebooks license-check links-check

license-check:
	@wget https://dlcdn.apache.org/skywalking/eyes/0.3.0/skywalking-license-eye-0.3.0-bin.tgz && tar -xzvf skywalking-license-eye-0.3.0-bin.tgz
	@mv skywalking-license-eye-0.3.0-bin/bin/linux/license-eye ./
	@rm -rf skywalking-license-eye-0.3.0-bin && rm -f skywalking-license-eye-0.3.0-bin.tgz
	./license-eye -c .licenserc_fix.yaml header check
	@rm license-eye


### System Installation ######################################################

.PHONY: develop install download run

develop:
	$(PYTHON) setup.py develop

install:
	$(PYTHON) setup.py install

download:
	$(PIP) install $(PROJECT)

run:
	$(UVICORN) --reload --factory deepchecks_monitoring.app:create_application<|MERGE_RESOLUTION|>--- conflicted
+++ resolved
@@ -1,20 +1,10 @@
-# ----------------------------------------------------------------------------
-# Copyright (C) 2021-2022 Deepchecks (https://www.deepchecks.com)
-#
-# This file is part of Deepchecks.
-# Deepchecks is distributed under the terms of the GNU Affero General
-# Public License (version 3 or later).
-# You should have received a copy of the GNU Affero General Public License
-# along with Deepchecks.  If not, see <http://www.gnu.org/licenses/>.
-# ----------------------------------------------------------------------------
-
 # This makefile helps with deepchecks Development environment
 # including syntax checking, virtual environments creation,
 # test running and coverage
 # This Makefile is based on Makefile by jidn: https://github.com/jidn/python-Makefile/blob/master/Makefile
 
 # Package = Source code Directory
-PACKAGE = deepchecks_api
+PACKAGE = deepchecks-api
 
 # Requirements file
 REQUIRE = requirements.txt
@@ -28,13 +18,8 @@
 
 # Override by putting in commandline python=XXX when needed.
 python = $(shell echo ${ext_py} | rev | cut -d '/' -f 1 | rev)
-<<<<<<< HEAD
-TESTDIR = $(shell realpath $(PACKAGE)/tests)
-ENV = $(shell realpath venv)
-=======
 TESTDIR = $(shell realpath tests)
 ENV = $(shell realpath .venv)
->>>>>>> d39b7902
 repo = pypi
 
 # System Envs
@@ -138,27 +123,13 @@
 
 
 requirements: $(ENV)
-<<<<<<< HEAD
-	@echo "####  installing dependencies, it could take some time, please wait! #### "
-
-	@$(PIP) install -U pip
-	@$(PIP) install -q \
-		wheel setuptools \
-		-r ./requirements.txt
-	@$(PIP) install --no-deps -e .
-=======
 	@echo "####  installing main dependencies, it could take some time, please wait! #### "
 	@$(PIP) install -q -r ./requirements.txt
->>>>>>> d39b7902
 
 
 dev-requirements: $(ENV)
 	@echo "####  installing development dependencies, it could take some time, please wait! ####"
-<<<<<<< HEAD
-	@$(PIP) install -r ./dev-requirements.txt
-=======
 	@$(PIP) install -q -r ./dev-requirements.txt
->>>>>>> d39b7902
 
 
 ### Static Analysis ######################################################
@@ -193,22 +164,12 @@
 	@test -d $(WIN_ENV) || python -m venv $(WIN_ENV)
 	@$(WIN_ENV)\Scripts\activate.bat
 	@$(PIP_WIN) install -U pip
-<<<<<<< HEAD
-	@$(PIP_WIN) install -q \
-		-r requirements.txt \
-		-r dev-requirements.txt
-=======
 	@$(PIP_WIN) install -q -r ./requirements.txt -r ./dev-requirements.txt
->>>>>>> d39b7902
 	python -m pytest $(WIN_TESTDIR)
 
 
 coverage: requirements dev-requirements
-<<<<<<< HEAD
-	$(COVERAGE) run --source deepchecks_api -m pytest
-=======
 	$(COVERAGE) run --source deepchecks_monitoring/,tests/ -m pytest
->>>>>>> d39b7902
 
 coveralls: coverage
 	$(COVERALLS) --service=github
@@ -331,7 +292,30 @@
 
 ### Documentation
 
-.PHONY: website dev-docs gen-static-notebooks license-check links-check
+.PHONY: docs validate-examples website dev-docs gen-static-notebooks license-check links-check
+
+
+docs: requirements doc-requirements dev-requirements $(DOCS_SRC)
+	@export WANDB_MODE=offline
+	cd $(DOCS) && make html SPHINXBUILD=$(SPHINX_BUILD) SPHINXOPTS=$(SPHINXOPTS) 2> docs.error.log
+	@echo ""
+	@echo "++++++++++++++++++++++++"
+	@echo "++++ Build Finished ++++"
+	@echo "++++++++++++++++++++++++"
+	@echo ""
+	@echo "all errors/warnings were written to the file:"
+	@echo "- $(DOCS)/docs.error.log"
+	@echo ""
+	@echo "statistic:"
+	@echo "- ERRORs: $$(grep "ERROR" $(DOCS)/docs.error.log | wc -l)"
+	@echo "- WARNINGs: $$(grep "WARNING" $(DOCS)/docs.error.log | wc -l)"
+
+validate-examples: doc-requirements
+	@$(PYTHON) $(TESTDIR)/examples_validation.py
+
+show-docs: $(DOCS_BUILD)/html
+	@cd $(DOCS_BUILD)/html && $(PYTHON) -m http.server
+
 
 license-check:
 	@wget https://dlcdn.apache.org/skywalking/eyes/0.3.0/skywalking-license-eye-0.3.0-bin.tgz && tar -xzvf skywalking-license-eye-0.3.0-bin.tgz
@@ -341,6 +325,44 @@
 	@rm license-eye
 
 
+links-check: $(DOCS_BUILD) $(LYCHEE)
+	@$(LYCHEE) \
+		"./deepchecks/**/*.rst" "./*.rst" "$(DOCS_BUILD)/html/**/*.html" \
+		--base $(DOCS_BUILD)/html \
+		--accept=200,403,429 \
+		--format markdown \
+		--output ./lychee.output \
+		--exclude-loopback \
+		--exclude-mail \
+		--exclude-file $(DOCS)/.lycheeignore \
+		--exclude ".*git.*"; \
+	if [ $? -eq 0 ]; \
+	then \
+		echo "+++ Nothing Detected +++"; \
+		exit 0; \
+	else \
+		echo ""; \
+		echo "++++++++++++++++++++++++++++"; \
+		echo "++++ Links Check Failed ++++"; \
+		echo "++++++++++++++++++++++++++++"; \
+		echo ""; \
+		echo "full output was written to the next file:"; \
+		echo "- $(shell realpath ./lychee.output)"; \
+		echo ""; \
+		head -n 12 lychee.output; \
+		exit 1; \
+	fi;
+
+
+$(LYCHEE):
+	@curl -L --output lychee.tar.gz https://github.com/lycheeverse/lychee/releases/download/v0.8.2/lychee-v0.8.2-x86_64-unknown-linux-gnu.tar.gz
+	@tar -xvzf lychee.tar.gz
+	@rm -rf ./lychee.tar.gz
+	@chmod +x ./lychee
+	@mkdir -p $(BIN)/
+	@mv ./lychee $(BIN)/
+
+
 ### System Installation ######################################################
 
 .PHONY: develop install download run
