--- conflicted
+++ resolved
@@ -1,30 +1,3 @@
-# ----------------------------------------------------------------------------
-# Copyright (C) 2021-2022 Deepchecks (https://www.deepchecks.com)
-#
-# This file is part of Deepchecks.
-# Deepchecks is distributed under the terms of the GNU Affero General
-# Public License (version 3 or later).
-# You should have received a copy of the GNU Affero General Public License
-# along with Deepchecks.  If not, see <http://www.gnu.org/licenses/>.
-# ----------------------------------------------------------------------------
-
-# Licensed to the Apache Software Foundation (ASF) under one
-# or more contributor license agreements.  See the NOTICE file
-# distributed with this work for additional information
-# regarding copyright ownership.  The ASF licenses this file
-# to you under the Apache License, Version 2.0 (the
-# "License"); you may not use this file except in compliance
-# with the License.  You may obtain a copy of the License at
-#
-#   http://www.apache.org/licenses/LICENSE-2.0
-#
-# Unless required by applicable law or agreed to in writing,
-# software distributed under the License is distributed on an
-# "AS IS" BASIS, WITHOUT WARRANTIES OR CONDITIONS OF ANY
-# KIND, either express or implied.  See the License for the
-# specific language governing permissions and limitations
-# under the License.
-
 import setuptools
 
 setuptools.setup(
@@ -33,11 +6,6 @@
     author="Deepchecks",
     author_email="",
     description="",
-<<<<<<< HEAD
-    package_dir={"": "deepchecks_api"},
-    packages=setuptools.find_packages(where="deepchecks_api"),
-=======
     packages=setuptools.find_packages(),
->>>>>>> d39b7902
     python_requires='>=3.8'
 )