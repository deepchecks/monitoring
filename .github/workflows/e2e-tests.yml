--- conflicted
+++ resolved
@@ -65,34 +65,12 @@
         uses: docker/setup-buildx-action@v2
       - name: Download artifact
         uses: actions/download-artifact@v2
-<<<<<<< HEAD
         with:
           name: commImage
           path: /tmp
       - name: Load Docker image
         # Loading the image from artifact should reuse it and rebuild only the missing arm64 version
         run: docker load --input /tmp/commImage.tar
-=======
-        with:
-          name: commImage
-          path: /tmp
-      - name: Load Docker image
-        # Loading the image from artifact should reuse it and rebuild only the missing arm64 version
-        run: docker load --input /tmp/commImage.tar
-      - name: Build and push
-        uses: docker/build-push-action@v4
-        with:
-          context: .
-          file: ./Dockerfile
-          platforms: linux/amd64,linux/arm64/v8
-          outputs: type=image,push=false
-          tags: |
-            ${{ secrets.MON_IMAGE_NAME }}:${{ github.sha }}
-            ${{ secrets.MON_IMAGE_NAME }}:latest
-            ${{ secrets.PUBLIC_IMAGE_NAME }}:latest
-          build-args: |
-            DEEPCHECKS_CI_TOKEN=${{ secrets.DEEPCHECKS_CI_TOKEN }}
->>>>>>> bec8e82c
       - name: Configure AWS credentials
         uses: aws-actions/configure-aws-credentials@v1
         with:
