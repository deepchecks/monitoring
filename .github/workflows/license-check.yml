# ----------------------------------------------------------------------------
# Copyright (C) 2021-2022 Deepchecks (https://www.deepchecks.com)
#
# This file is part of Deepchecks.
# Deepchecks is distributed under the terms of the GNU Affero General
# Public License (version 3 or later).
# You should have received a copy of the GNU Affero General Public License
# along with Deepchecks.  If not, see <http://www.gnu.org/licenses/>.
# ----------------------------------------------------------------------------
#
name: License Check

env:
  DISABLE_DEEPCHECKS_ANONYMOUS_TELEMETRY: "true"
  GITHUB_TOKEN: ${{ secrets.GITHUB_TOKEN }}
  DEEPCHECKS_CI_TOKEN: ${{ secrets.DEEPCHECKS_CI_TOKEN }}

on:
  push:
    branches: [main]
  pull_request:
    branches: [main]

concurrency:
  group: ${{ github.workflow }}-${{ github.event.pull_request.number || github.ref }}
  cancel-in-progress: true

jobs:
  backend-license-check:
    runs-on: ubuntu-latest
    if: "!github.event.pull_request.draft"
    steps:
      - name: Checkout the code
        uses: actions/checkout@v3
        with:
          fetch-depth: 0
      - name: Setup Python
        uses: actions/setup-python@v3
        with:
          python-version: 3.11
      - name: Get explicit and transitive dependencies
        run: |
<<<<<<< HEAD
          pip install -U pip==22.0.4 setuptools==58.3.0
          pip install -q -r requirements.txt
          pip freeze > requirements-all.txt
        working-directory: ./backend
      - name: Check python
        id: license_check_report
        uses: pilosus/action-pip-license-checker@v0.6.1
        with:
          requirements: "backend/requirements-all.txt"
          fail: "Copyleft,Other,Error"
          exclude: '(category_encoders.*2\.7\..*|attrs.*25\.3\..*|referencing.*0\.36\..*|envier.*0\.5\.0|psycopg2.*2\.9\.3|fqdn.*1\.5\.1|pyzmq.*25\.1\.2|debugpy.*1\.6\.7|certifi.*2025\.4\.26|tqdm.*4\.67\..*|webencodings.*0\.5\.1|torch.*1\.10\.2.*|torch.*1\.11\.0.*|pytorch-ignite.*0\.4\.10.*|torchaudio.*0\.11\.0.*|torchvision.*0\.12\.0.*|terminado.*0\.15\.0|qudida.*0\.0\.4|expiringdict.*1\.2\.2|botocore.*1\.29\.80|orderedmultidict.*1\.0\.1|termcolor.*3\.1\.0|pillow.*11\.2\.1|jsonschema-specifications.*2025\.4\.1|types-python-dateutil.*|deepchecks.*)'
          # psycopg2 is LGPL 2
          # category_encoders is BSD https://github.com/scikit-learn-contrib/category_encoders/tree/master?tab=BSD-3-Clause-1-ov-file
          # attrs is MIT https://github.com/python-attrs/attrs/blob/main/LICENSE
          # referencing is MIT https://github.com/python-jsonschema/referencing?tab=MIT-1-ov-file
          # pyzmq is Revised BSD https://github.com/zeromq/pyzmq/blob/main/examples/LICENSE
          # debugpy is MIT https://github.com/microsoft/debugpy/blob/main/LICENSE
          # certifi is MPL-2.0 https://github.com/certifi/python-certifi/blob/master/LICENSE
          # tqdm is MPL-2.0 https://github.com/tqdm/tqdm/blob/master/LICENCE
          # webencodings is BSD https://github.com/gsnedders/python-webencodings/blob/master/LICENSE
          # torch is BSD https://github.com/pytorch/pytorch/blob/master/LICENSE
          # torchvision is BSD https://github.com/pytorch/vision/blob/main/LICENSE
          # torchaudio is BSD https://github.com/pytorch/audio/blob/main/LICENSE
          # terminado is BSD https://github.com/jupyter/terminado/blob/main/LICENSE
          # termcolor is MIT https://github.com/termcolor/termcolor/blob/main/COPYING.txt
          # orderedmultidict is freeley distributed https://github.com/gruns/orderedmultidict/blob/master/LICENSE.md
          # jsonschema-specifications not found license, no License file in the repository
          # types-python-dateutil not found license, no correct licence in the package spec
      - name: Print report
        if: ${{ always() }}
        run: echo "${{ steps.license_check_report.outputs.report }}"
=======
          pip install -U pip==25.1.1 setuptools==80.9.0
          pip install -q -r backend/requirements.txt
      - name: Set up liccheck
        run: pip install liccheck
      - name: Run liccheck
        run: python -m liccheck -r backend/requirements.txt -s liccheck.ini 

>>>>>>> c71ab1bb
  frontend-license-check:
    runs-on: ubuntu-latest
    steps:
      - name: Checkout the code
        uses: actions/checkout@v3
        with:
          fetch-depth: 0
      - name: Setup Node
        uses: actions/setup-node@v3
        with:
          node-version: 16
      - run: npm install --production=false
        working-directory: ./frontend
      - run: ./node_modules/license-checker/bin/license-checker --production --onlyAllow "MIT;ISC;BSD;Apache-2.0;Python-2.0;CC0-1.0;Unlicense;CC-BY-4.0" --excludePackages "axe-core@4.4.3;caniuse-lite@1.0.30001599;lz-string@1.4.4;@mapbox/jsonlint-lines-primitives@2.0.2;gl-mat4@1.2.0" --summary --excludePrivatePackages
        working-directory: ./frontend
        # axe-core is MPL-2.0 https://www.npmjs.com/package/axe-core
        # caniuse-lite is CC-BY-4.0 https://github.com/browserslist/caniuse-lite/blob/main/LICENSE
        # lz-string is WTFPL (MIT) https://github.com/pieroxy/lz-string/blob/master/LICENSE
        # @mapbox/jsonlint-lines-primitives is MIT https://github.com/tmcw/jsonlint
        # gl-mat is zlib license<|MERGE_RESOLUTION|>--- conflicted
+++ resolved
@@ -40,39 +40,6 @@
           python-version: 3.11
       - name: Get explicit and transitive dependencies
         run: |
-<<<<<<< HEAD
-          pip install -U pip==22.0.4 setuptools==58.3.0
-          pip install -q -r requirements.txt
-          pip freeze > requirements-all.txt
-        working-directory: ./backend
-      - name: Check python
-        id: license_check_report
-        uses: pilosus/action-pip-license-checker@v0.6.1
-        with:
-          requirements: "backend/requirements-all.txt"
-          fail: "Copyleft,Other,Error"
-          exclude: '(category_encoders.*2\.7\..*|attrs.*25\.3\..*|referencing.*0\.36\..*|envier.*0\.5\.0|psycopg2.*2\.9\.3|fqdn.*1\.5\.1|pyzmq.*25\.1\.2|debugpy.*1\.6\.7|certifi.*2025\.4\.26|tqdm.*4\.67\..*|webencodings.*0\.5\.1|torch.*1\.10\.2.*|torch.*1\.11\.0.*|pytorch-ignite.*0\.4\.10.*|torchaudio.*0\.11\.0.*|torchvision.*0\.12\.0.*|terminado.*0\.15\.0|qudida.*0\.0\.4|expiringdict.*1\.2\.2|botocore.*1\.29\.80|orderedmultidict.*1\.0\.1|termcolor.*3\.1\.0|pillow.*11\.2\.1|jsonschema-specifications.*2025\.4\.1|types-python-dateutil.*|deepchecks.*)'
-          # psycopg2 is LGPL 2
-          # category_encoders is BSD https://github.com/scikit-learn-contrib/category_encoders/tree/master?tab=BSD-3-Clause-1-ov-file
-          # attrs is MIT https://github.com/python-attrs/attrs/blob/main/LICENSE
-          # referencing is MIT https://github.com/python-jsonschema/referencing?tab=MIT-1-ov-file
-          # pyzmq is Revised BSD https://github.com/zeromq/pyzmq/blob/main/examples/LICENSE
-          # debugpy is MIT https://github.com/microsoft/debugpy/blob/main/LICENSE
-          # certifi is MPL-2.0 https://github.com/certifi/python-certifi/blob/master/LICENSE
-          # tqdm is MPL-2.0 https://github.com/tqdm/tqdm/blob/master/LICENCE
-          # webencodings is BSD https://github.com/gsnedders/python-webencodings/blob/master/LICENSE
-          # torch is BSD https://github.com/pytorch/pytorch/blob/master/LICENSE
-          # torchvision is BSD https://github.com/pytorch/vision/blob/main/LICENSE
-          # torchaudio is BSD https://github.com/pytorch/audio/blob/main/LICENSE
-          # terminado is BSD https://github.com/jupyter/terminado/blob/main/LICENSE
-          # termcolor is MIT https://github.com/termcolor/termcolor/blob/main/COPYING.txt
-          # orderedmultidict is freeley distributed https://github.com/gruns/orderedmultidict/blob/master/LICENSE.md
-          # jsonschema-specifications not found license, no License file in the repository
-          # types-python-dateutil not found license, no correct licence in the package spec
-      - name: Print report
-        if: ${{ always() }}
-        run: echo "${{ steps.license_check_report.outputs.report }}"
-=======
           pip install -U pip==25.1.1 setuptools==80.9.0
           pip install -q -r backend/requirements.txt
       - name: Set up liccheck
@@ -80,7 +47,6 @@
       - name: Run liccheck
         run: python -m liccheck -r backend/requirements.txt -s liccheck.ini 
 
->>>>>>> c71ab1bb
   frontend-license-check:
     runs-on: ubuntu-latest
     steps:
