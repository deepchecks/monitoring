--- conflicted
+++ resolved
@@ -221,11 +221,7 @@
               <FiltersSortButton handleOpenSortMenu={handleOpenSortMenu} isLoading={isLoading} />
             </Stack>
           ) : (
-<<<<<<< HEAD
             <FiltersSortButton handleOpenSortMenu={handleOpenSortMenu} isLoading={isLoading} />
-=======
-            <NoResults margin="168px auto" handleReset={handleReset} simple />
->>>>>>> 61f3de4f
           )}
           <Menu
             anchorEl={anchorElSortMenu}
@@ -264,7 +260,7 @@
             ))}
           </StyledModelsList>
         ) : (
-          <NoResults margin="168px auto" handleReset={handleReset} />
+          <NoResults margin="168px auto" handleReset={handleReset} simple />
         )}
       </StyledModelsContainer>
       <StyledDeletionDialog
