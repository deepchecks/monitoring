--- conflicted
+++ resolved
@@ -1,9 +1,4 @@
-<<<<<<< HEAD
 import React, { useState, useEffect } from 'react';
-import { useNavigate } from 'react-router-dom';
-=======
-import React, { useState, useCallback, useEffect } from 'react';
->>>>>>> 65ead85a
 
 import {
   MonitorSchema,
@@ -49,14 +44,9 @@
   const [currentMonitor, setCurrentMonitor] = useState<MonitorSchema | null>(null);
   const [selectedModelId, setSelectedModelId] = useState<number | null>(+getParams()?.modelId || null);
   const [monitorToRefreshId, setMonitorToRefreshId] = useState<number | null>(null);
-<<<<<<< HEAD
   const [isDialogOpen, setIsDialogOpen] = useState(false);
   const [dialogName, setDialogName] = useState(DialogNames.CreateMonitor);
-=======
-  const [isDrawerOpen, setIsDrawerOpen] = useState(false);
-  const [drawerName, setDrawerName] = useState(DrawerNames.CreateMonitor);
   const [snackbarOpen, setSnackbarOpen] = useState(false);
->>>>>>> 65ead85a
 
   const handleOpenMonitorDialog = (dialogName: DialogNames, monitor?: MonitorSchema) => {
     if (monitor) setCurrentMonitor(monitor);
