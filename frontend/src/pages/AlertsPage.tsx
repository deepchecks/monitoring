import React, { useCallback, useEffect, useState } from 'react';

import { Box, List, ListItem, styled } from '@mui/material';

import {
  AlertRuleInfoSchema,
  useGetAlertRulesApiV1AlertRulesGet,
  useResolveAllAlertsOfAlertRuleApiV1AlertRulesAlertRuleIdResolveAllPost,
  useReactivateResolvedAlertsApiV1AlertRulesAlertRuleIdAlertsReactivateResolvedPost,
  ModelManagmentSchema,
  GetAlertRulesApiV1AlertRulesGetParams
} from 'api/generated';

<<<<<<< HEAD
=======
import useModels from '../helpers/hooks/useModels';
import { getAlertFilters, resetAlertFilters } from 'helpers/alertFilters';
import { handleSetParams, getParams } from 'helpers/utils/getParams';
import { events, reportEvent } from 'helpers/services/mixPanel';

import { Box, List, ListItem, styled } from '@mui/material';

>>>>>>> 44055e54
import { AlertsDrawer } from 'components/Alerts/AlertsDrawer';
import { FiltersSort } from 'components/FiltersSort/FiltersSort';
import { AlertsHeader } from 'components/Alerts/AlertsHeader';
import { AlertsRulesItem } from 'components/Alerts/AlertRulesItem';
import { AlertsSnackbar } from 'components/Alerts/AlertsSnackbar';
import { Loader } from 'components/base/Loader/Loader';
import NoResults from 'components/NoResults';
import { StyledDeletionDialog } from 'components/lib';

import useModels from '../helpers/hooks/useModels';
import { events, reportEvent } from 'helpers/services/mixPanel';
import { getAlertFilters, resetAlertFilters } from 'helpers/alertFilters';

const snackbarPosition = {
  vertical: 'bottom',
  horizontal: 'right'
} as const;

interface AlertsPageProps {
  resolved?: boolean;
}

function checkIsTwoWeeksOlder(
  models: ModelManagmentSchema[],
  alertFilters: GetAlertRulesApiV1AlertRulesGetParams,
  alertRules: AlertRuleInfoSchema[] | undefined
): boolean | undefined {
  if (alertRules?.length === 0 && alertFilters?.models) {
    const twoWeeksTimestamp = 1209600000;
    const currentTimestamp = Number(new Date());
    let selectedTimestamp: number | undefined;
    // with selected model
    if (alertFilters.models.length > 0) {
      const selectedModelId = alertFilters.models[0];
      const selectedModel = models.find(model => model.id === selectedModelId);
      // response in seconds from server
      selectedTimestamp = selectedModel?.latest_time && selectedModel.latest_time * 1000;
    }
    // without selected models
    if (alertFilters.models.length === 0) {
      // get all models' timestamps and find max of them in 1 loop
      selectedTimestamp = models.reduce((max, cur) => {
        if (cur.latest_time) return Math.max(cur.latest_time, max);
        else return Math.max(0, max);
      }, 0);
    }

    const modelEndTimeGap = selectedTimestamp && currentTimestamp - selectedTimestamp;
    return modelEndTimeGap !== undefined ? modelEndTimeGap >= twoWeeksTimestamp : undefined;
  }
}

export const AlertsPage = ({ resolved = false }: AlertsPageProps) => {
  const [alertFilters, setAlertFilters] = useState<GetAlertRulesApiV1AlertRulesGetParams>(
    getAlertFilters() as GetAlertRulesApiV1AlertRulesGetParams
  );

  const [resolveAlertRule, setResolveAlertRule] = useState<AlertRuleInfoSchema | null>(null);
  const [drawerAlertRule, setDrawerAlertRule] = useState<AlertRuleInfoSchema | null>(null);
  const [isNotification, setIsNotification] = useState(false);
  const [isModelsEndTimeTwoWeeksOlder, setIsModelsEndTimeTwoWeeksOlder] = useState<boolean>(false);

  const {
    data: alertRules,
    isLoading: alertRulesIsLoading,
    isError: isAlertRulesError
  } = useGetAlertRulesApiV1AlertRulesGet({ ...alertFilters, resolved: resolved });
  const { mutateAsync: resolveAllAlerts, isError: resolveAllAlertsError } =
    useResolveAllAlertsOfAlertRuleApiV1AlertRulesAlertRuleIdResolveAllPost();
  const { mutateAsync: reactivateAllAlerts, isError: reactivateAllAlertsError } =
    useReactivateResolvedAlertsApiV1AlertRulesAlertRuleIdAlertsReactivateResolvedPost();
  const { models, isLoading: isModelsLoading } = useModels();

  const onResolve = useCallback(
    async (alertRule: AlertRuleInfoSchema | null) => {
      if (!alertRule) throw Error('Missing alertRule');

      resolved
        ? await reactivateAllAlerts({ alertRuleId: alertRule.id })
        : await resolveAllAlerts({ alertRuleId: alertRule.id });
      setIsNotification(true);
      setResolveAlertRule(null);

      reportEvent(events.alertsPage.resolveAlerts);
    },
    [reactivateAllAlerts, resolveAllAlerts, resolved]
  );

  const handleCloseSuccess = () => setIsNotification(false);

  const isError = isAlertRulesError || resolveAllAlertsError || reactivateAllAlertsError;

  // checking if the end time of a selected model is older than 2 week
  // if there are no alerts to show
  useEffect(() => {
    const isTwoWeeksOlder = checkIsTwoWeeksOlder(models, alertFilters, alertRules);
    if (isTwoWeeksOlder) setIsModelsEndTimeTwoWeeksOlder(isTwoWeeksOlder);
  }, [alertFilters, alertRules]);

  useEffect(() => {
    if (getParams().alertRuleId) {
      const alertRule = alertRules?.find(ar => ar.id === +getParams().alertRuleId);
      alertRule && setDrawerAlertRule(alertRule);
    }
  }, [alertRules]);

  const handleOpenDrawer = (alertRule: AlertRuleInfoSchema) => {
    handleSetParams('alertRuleId', alertRule.id);
    setDrawerAlertRule(alertRule);
  };

  const handleCloseDrawer = () => {
    setDrawerAlertRule(null);
    handleSetParams('alertRuleId');
  };

  return (
    <>
      <AlertsHeader resolved={resolved ? 1 : 0} />
      <Box>
        <FiltersSort alertFilters={alertFilters} setAlertFilters={setAlertFilters} />
        <StyledList>
          {alertRulesIsLoading || isModelsLoading ? (
            <Loader />
          ) : alertRules?.length ? (
            (Array.isArray(alertRules) ? alertRules : []).map(alertRule => (
              <StyledListItem key={alertRule.id}>
                <AlertsRulesItem
                  alertRule={alertRule}
                  onResolveOpen={() => setResolveAlertRule(alertRule)}
                  onDrawerOpen={() => handleOpenDrawer(alertRule)}
                  resolved={resolved ? 1 : 0}
                />
              </StyledListItem>
            ))
          ) : (
            <StyledNoResultsContainer>
              <NoResults
                isTwoWeeksOlder={isModelsEndTimeTwoWeeksOlder}
                handleReset={() => resetAlertFilters(setAlertFilters)}
              />
            </StyledNoResultsContainer>
          )}
        </StyledList>
      </Box>
      <AlertsDrawer
        anchor="right"
        open={!!drawerAlertRule}
        alertRule={drawerAlertRule}
        onClose={handleCloseDrawer}
        resolved={resolved}
      />
      <AlertsSnackbar
        anchorOrigin={snackbarPosition}
        open={isNotification}
        autoHideDuration={6000}
        onClose={handleCloseSuccess}
        severity={isError ? 'error' : 'success'}
      >
        <Box>{isError ? 'Something went wrong' : 'Success'}</Box>
      </AlertsSnackbar>
      <StyledDeletionDialog
        open={!!resolveAlertRule}
        title="Resolve All"
        closeDialog={() => setResolveAlertRule(null)}
        submitButtonLabel="Yes, continue"
        submitButtonAction={() => onResolve(resolveAlertRule)}
        cancelButtonLabel="No, cancel"
        alertTypeButtons={false}
        messageStart="You are about to resolve "
        itemToDelete={(resolveAlertRule?.alerts_count || 'all') + ' active alerts,'}
        messageEnd=" please confirm."
      />
    </>
  );
};

const StyledList = styled(List)({
  padding: 0,
  marginTop: '40px'
});

const StyledListItem = styled(ListItem)({
  padding: 0,
  margin: '20px 0',

  ':first-of-type': {
    marginTop: 0
  }
});

const StyledNoResultsContainer = styled(Box)({
  display: 'flex',
  height: 'calc(100vh - 350px)',
  alignItems: 'center'
});

export default AlertsPage;<|MERGE_RESOLUTION|>--- conflicted
+++ resolved
@@ -11,16 +11,6 @@
   GetAlertRulesApiV1AlertRulesGetParams
 } from 'api/generated';
 
-<<<<<<< HEAD
-=======
-import useModels from '../helpers/hooks/useModels';
-import { getAlertFilters, resetAlertFilters } from 'helpers/alertFilters';
-import { handleSetParams, getParams } from 'helpers/utils/getParams';
-import { events, reportEvent } from 'helpers/services/mixPanel';
-
-import { Box, List, ListItem, styled } from '@mui/material';
-
->>>>>>> 44055e54
 import { AlertsDrawer } from 'components/Alerts/AlertsDrawer';
 import { FiltersSort } from 'components/FiltersSort/FiltersSort';
 import { AlertsHeader } from 'components/Alerts/AlertsHeader';
